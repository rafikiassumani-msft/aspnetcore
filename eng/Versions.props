<!--

  This file defines the versions of external dependencies used by ASP.NET Core.
  This file might be updated by automation.

-->
<Project>
  <PropertyGroup Label="Version settings">
    <AspNetCoreMajorVersion>6</AspNetCoreMajorVersion>
    <AspNetCoreMinorVersion>0</AspNetCoreMinorVersion>
<<<<<<< HEAD
    <AspNetCorePatchVersion>7</AspNetCorePatchVersion>
    <ValidateBaseline>false</ValidateBaseline>
=======
    <AspNetCorePatchVersion>0</AspNetCorePatchVersion>
    <PreReleaseVersionIteration>5</PreReleaseVersionIteration>
    <ValidateBaseline>true</ValidateBaseline>
>>>>>>> 4a377ae6
    <!--
        When StabilizePackageVersion is set to 'true', this branch will produce stable outputs for 'Shipping' packages
    -->
    <StabilizePackageVersion Condition="'$(StabilizePackageVersion)' == ''">false</StabilizePackageVersion>
    <DotNetFinalVersionKind Condition="'$(StabilizePackageVersion)' == 'true'">release</DotNetFinalVersionKind>
    <PreReleaseVersionLabel>preview</PreReleaseVersionLabel>
    <PreReleaseBrandingLabel>Preview $(PreReleaseVersionIteration)</PreReleaseBrandingLabel>
    <IncludePreReleaseLabelInPackageVersion>true</IncludePreReleaseLabelInPackageVersion>
    <IncludePreReleaseLabelInPackageVersion Condition=" '$(DotNetFinalVersionKind)' == 'release' ">false</IncludePreReleaseLabelInPackageVersion>
    <AspNetCoreMajorMinorVersion>$(AspNetCoreMajorVersion).$(AspNetCoreMinorVersion)</AspNetCoreMajorMinorVersion>
    <!-- Servicing builds have different characteristics for the way dependencies, baselines, and versions are handled. -->
    <IsServicingBuild Condition=" '$(PreReleaseVersionLabel)' == 'servicing' ">true</IsServicingBuild>
    <VersionPrefix>$(AspNetCoreMajorMinorVersion).$(AspNetCorePatchVersion)</VersionPrefix>
    <!--
      TargetingPackVersionPrefix is used by projects, like .deb and .rpm, which use slightly different version formats.
      It's also used in root Directory.Build.targets to determine the version of the last-built targeting pack.
    -->
    <TargetingPackVersionPrefix>$(VersionPrefix)</TargetingPackVersionPrefix>
    <!-- Targeting packs do not produce patch versions in servicing builds. No API changes are allowed in patches. -->
    <TargetingPackVersionPrefix Condition="'$(IsTargetingPackBuilding)' != 'true'">$(AspNetCoreMajorMinorVersion).0</TargetingPackVersionPrefix>
    <ExperimentalVersionPrefix>0.3.$(AspNetCorePatchVersion)</ExperimentalVersionPrefix>
    <!-- ANCM versioning is intentionally 10 + AspNetCoreMajorVersion because earlier versions of ANCM shipped as 8.x. -->
    <AspNetCoreModuleVersionMajor>$([MSBuild]::Add(10, $(AspNetCoreMajorVersion)))</AspNetCoreModuleVersionMajor>
    <AspNetCoreModuleVersionMinor>$(AspNetCoreMinorVersion)</AspNetCoreModuleVersionMinor>
    <AspNetCoreModuleVersionRevision>$(AspNetCorePatchVersion)</AspNetCoreModuleVersionRevision>
    <!-- This is used for error checking to ensure generated code and baselines are up to date when we increment the patch. -->
    <PreviousAspNetCoreReleaseVersion Condition=" '$(AspNetCorePatchVersion)' != '0' ">$(AspNetCoreMajorMinorVersion).$([MSBuild]::Subtract($(AspNetCorePatchVersion), 1))</PreviousAspNetCoreReleaseVersion>
    <!--
      Update the packages referenced in Microsoft.AspNetCore.AzureAppServices.SiteExtension.csproj,
      src\Components\WebAssembly\Sdk\testassets\Directory.Build.props, and
      src\Razor\test\testassets\Directory.Build.props when this changes.
    -->
    <DefaultNetCoreTargetFramework>net6.0</DefaultNetCoreTargetFramework>
  </PropertyGroup>
  <PropertyGroup Label="Arcade settings">
    <!-- Opt-in to Arcade tools for building VSIX projects. -->
    <UsingToolVSSDK>true</UsingToolVSSDK>
    <!-- Only use Microsoft.NETFramework.ReferenceAssemblies on non-windows builds. Using this on Windows breaks MVC runtime compilation. -->
    <UsingToolNetFrameworkReferenceAssemblies Condition="'$(OS)' != 'Windows_NT'">true</UsingToolNetFrameworkReferenceAssemblies>
    <!-- Disable XLIFF tasks -->
    <UsingToolXliff>false</UsingToolXliff>
  </PropertyGroup>
  <!--

    These versions should ONLY be updated by automation.

    DO NOT UPDATE THESE MANUALLY. Use the `darc` command line tool to update this file so it stays in sync with
    Version.Details.xml.

    See https://github.com/dotnet/arcade/blob/master/Documentation/Darc.md for instructions on using darc.

  -->
  <PropertyGroup Label="Automated">
    <!-- Packages from dotnet/runtime -->
    <MicrosoftExtensionsDependencyModelVersion>6.0.0-preview.5.21253.3</MicrosoftExtensionsDependencyModelVersion>
    <MicrosoftNETCoreAppRefVersion>6.0.0-preview.5.21253.3</MicrosoftNETCoreAppRefVersion>
    <MicrosoftNETCoreAppRuntimewinx64Version>6.0.0-preview.5.21253.3</MicrosoftNETCoreAppRuntimewinx64Version>
    <MicrosoftNETRuntimeMonoAOTCompilerTaskVersion>6.0.0-preview.5.21253.3</MicrosoftNETRuntimeMonoAOTCompilerTaskVersion>
    <MicrosoftNETRuntimeWebAssemblySdkVersion>6.0.0-preview.5.21253.3</MicrosoftNETRuntimeWebAssemblySdkVersion>
    <MicrosoftNETCoreAppRuntimeAOTwinx64CrossbrowserwasmVersion>6.0.0-preview.5.21253.3</MicrosoftNETCoreAppRuntimeAOTwinx64CrossbrowserwasmVersion>
    <MicrosoftNETRuntimeEmscripten2012Nodewinx64Version>6.0.0-preview.5.21226.1</MicrosoftNETRuntimeEmscripten2012Nodewinx64Version>
    <MicrosoftNETRuntimeEmscripten2012Pythonwinx64Version>6.0.0-preview.5.21226.1</MicrosoftNETRuntimeEmscripten2012Pythonwinx64Version>
    <MicrosoftNETRuntimeEmscripten2012Sdkwinx64Version>6.0.0-preview.5.21226.1</MicrosoftNETRuntimeEmscripten2012Sdkwinx64Version>
    <MicrosoftNETCoreBrowserDebugHostTransportVersion>6.0.0-preview.5.21253.3</MicrosoftNETCoreBrowserDebugHostTransportVersion>
    <MicrosoftWin32RegistryVersion>6.0.0-preview.5.21253.3</MicrosoftWin32RegistryVersion>
    <MicrosoftExtensionsCachingAbstractionsVersion>6.0.0-preview.5.21253.3</MicrosoftExtensionsCachingAbstractionsVersion>
    <MicrosoftExtensionsCachingMemoryVersion>6.0.0-preview.5.21253.3</MicrosoftExtensionsCachingMemoryVersion>
    <MicrosoftExtensionsConfigurationAbstractionsVersion>6.0.0-preview.5.21253.3</MicrosoftExtensionsConfigurationAbstractionsVersion>
    <MicrosoftExtensionsConfigurationBinderVersion>6.0.0-preview.5.21253.3</MicrosoftExtensionsConfigurationBinderVersion>
    <MicrosoftExtensionsConfigurationCommandLineVersion>6.0.0-preview.5.21253.3</MicrosoftExtensionsConfigurationCommandLineVersion>
    <MicrosoftExtensionsConfigurationEnvironmentVariablesVersion>6.0.0-preview.5.21253.3</MicrosoftExtensionsConfigurationEnvironmentVariablesVersion>
    <MicrosoftExtensionsConfigurationFileExtensionsVersion>6.0.0-preview.5.21253.3</MicrosoftExtensionsConfigurationFileExtensionsVersion>
    <MicrosoftExtensionsConfigurationIniVersion>6.0.0-preview.5.21253.3</MicrosoftExtensionsConfigurationIniVersion>
    <MicrosoftExtensionsConfigurationJsonVersion>6.0.0-preview.5.21253.3</MicrosoftExtensionsConfigurationJsonVersion>
    <MicrosoftExtensionsConfigurationVersion>6.0.0-preview.5.21253.3</MicrosoftExtensionsConfigurationVersion>
    <MicrosoftExtensionsConfigurationUserSecretsVersion>6.0.0-preview.5.21253.3</MicrosoftExtensionsConfigurationUserSecretsVersion>
    <MicrosoftExtensionsConfigurationXmlVersion>6.0.0-preview.5.21253.3</MicrosoftExtensionsConfigurationXmlVersion>
    <MicrosoftExtensionsDependencyInjectionAbstractionsVersion>6.0.0-preview.5.21253.3</MicrosoftExtensionsDependencyInjectionAbstractionsVersion>
    <MicrosoftExtensionsDependencyInjectionVersion>6.0.0-preview.5.21253.3</MicrosoftExtensionsDependencyInjectionVersion>
    <MicrosoftExtensionsFileProvidersAbstractionsVersion>6.0.0-preview.5.21253.3</MicrosoftExtensionsFileProvidersAbstractionsVersion>
    <MicrosoftExtensionsFileProvidersCompositeVersion>6.0.0-preview.5.21253.3</MicrosoftExtensionsFileProvidersCompositeVersion>
    <MicrosoftExtensionsFileProvidersPhysicalVersion>6.0.0-preview.5.21253.3</MicrosoftExtensionsFileProvidersPhysicalVersion>
    <MicrosoftExtensionsFileSystemGlobbingVersion>6.0.0-preview.5.21253.3</MicrosoftExtensionsFileSystemGlobbingVersion>
    <MicrosoftExtensionsHostFactoryResolverSourcesVersion>6.0.0-preview.5.21253.3</MicrosoftExtensionsHostFactoryResolverSourcesVersion>
    <MicrosoftExtensionsHostingAbstractionsVersion>6.0.0-preview.5.21253.3</MicrosoftExtensionsHostingAbstractionsVersion>
    <MicrosoftExtensionsHostingVersion>6.0.0-preview.5.21253.3</MicrosoftExtensionsHostingVersion>
    <MicrosoftExtensionsHttpVersion>6.0.0-preview.5.21253.3</MicrosoftExtensionsHttpVersion>
    <MicrosoftExtensionsLoggingAbstractionsVersion>6.0.0-preview.5.21253.3</MicrosoftExtensionsLoggingAbstractionsVersion>
    <MicrosoftExtensionsLoggingConfigurationVersion>6.0.0-preview.5.21253.3</MicrosoftExtensionsLoggingConfigurationVersion>
    <MicrosoftExtensionsLoggingConsoleVersion>6.0.0-preview.5.21253.3</MicrosoftExtensionsLoggingConsoleVersion>
    <MicrosoftExtensionsLoggingDebugVersion>6.0.0-preview.5.21253.3</MicrosoftExtensionsLoggingDebugVersion>
    <MicrosoftExtensionsLoggingEventSourceVersion>6.0.0-preview.5.21253.3</MicrosoftExtensionsLoggingEventSourceVersion>
    <MicrosoftExtensionsLoggingEventLogVersion>6.0.0-preview.5.21253.3</MicrosoftExtensionsLoggingEventLogVersion>
    <MicrosoftExtensionsLoggingVersion>6.0.0-preview.5.21253.3</MicrosoftExtensionsLoggingVersion>
    <MicrosoftExtensionsLoggingTraceSourceVersion>6.0.0-preview.5.21253.3</MicrosoftExtensionsLoggingTraceSourceVersion>
    <MicrosoftExtensionsOptionsConfigurationExtensionsVersion>6.0.0-preview.5.21253.3</MicrosoftExtensionsOptionsConfigurationExtensionsVersion>
    <MicrosoftExtensionsOptionsDataAnnotationsVersion>6.0.0-preview.5.21253.3</MicrosoftExtensionsOptionsDataAnnotationsVersion>
    <MicrosoftExtensionsOptionsVersion>6.0.0-preview.5.21253.3</MicrosoftExtensionsOptionsVersion>
    <MicrosoftExtensionsPrimitivesVersion>6.0.0-preview.5.21253.3</MicrosoftExtensionsPrimitivesVersion>
    <MicrosoftAspNetCoreInternalTransportVersion>6.0.0-preview.5.21253.3</MicrosoftAspNetCoreInternalTransportVersion>
    <SystemComponentModelAnnotationsVersion>6.0.0-preview.5.21227.1</SystemComponentModelAnnotationsVersion>
    <SystemDiagnosticsDiagnosticSourceVersion>6.0.0-preview.5.21253.3</SystemDiagnosticsDiagnosticSourceVersion>
    <SystemDiagnosticsEventLogVersion>6.0.0-preview.5.21253.3</SystemDiagnosticsEventLogVersion>
    <SystemDirectoryServicesProtocolsVersion>6.0.0-preview.5.21253.3</SystemDirectoryServicesProtocolsVersion>
    <SystemIOPipelinesVersion>6.0.0-preview.5.21253.3</SystemIOPipelinesVersion>
    <SystemNetHttpJsonVersion>6.0.0-preview.5.21253.3</SystemNetHttpJsonVersion>
    <SystemNetHttpWinHttpHandlerVersion>6.0.0-preview.5.21253.3</SystemNetHttpWinHttpHandlerVersion>
    <SystemReflectionMetadataVersion>6.0.0-preview.5.21253.3</SystemReflectionMetadataVersion>
    <SystemResourcesExtensionsVersion>6.0.0-preview.5.21253.3</SystemResourcesExtensionsVersion>
    <SystemRuntimeCompilerServicesUnsafeVersion>6.0.0-preview.5.21253.3</SystemRuntimeCompilerServicesUnsafeVersion>
    <SystemSecurityCryptographyCngVersion>6.0.0-preview.5.21226.1</SystemSecurityCryptographyCngVersion>
    <SystemSecurityCryptographyPkcsVersion>6.0.0-preview.5.21253.3</SystemSecurityCryptographyPkcsVersion>
    <SystemSecurityCryptographyXmlVersion>6.0.0-preview.5.21253.3</SystemSecurityCryptographyXmlVersion>
    <SystemSecurityPrincipalWindowsVersion>6.0.0-preview.5.21253.3</SystemSecurityPrincipalWindowsVersion>
    <SystemServiceProcessServiceControllerVersion>6.0.0-preview.5.21253.3</SystemServiceProcessServiceControllerVersion>
    <SystemTextEncodingsWebVersion>6.0.0-preview.5.21253.3</SystemTextEncodingsWebVersion>
    <SystemTextJsonVersion>6.0.0-preview.5.21253.3</SystemTextJsonVersion>
    <SystemThreadingChannelsVersion>6.0.0-preview.5.21253.3</SystemThreadingChannelsVersion>
    <!-- Only listed explicitly to workaround https://github.com/dotnet/cli/issues/10528 -->
    <MicrosoftNETCorePlatformsVersion>6.0.0-preview.5.21253.3</MicrosoftNETCorePlatformsVersion>
    <!-- Packages from dotnet/efcore -->
    <dotnetefVersion>6.0.0-preview.5.21254.1</dotnetefVersion>
    <MicrosoftEntityFrameworkCoreInMemoryVersion>6.0.0-preview.5.21254.1</MicrosoftEntityFrameworkCoreInMemoryVersion>
    <MicrosoftEntityFrameworkCoreRelationalVersion>6.0.0-preview.5.21254.1</MicrosoftEntityFrameworkCoreRelationalVersion>
    <MicrosoftEntityFrameworkCoreSqliteVersion>6.0.0-preview.5.21254.1</MicrosoftEntityFrameworkCoreSqliteVersion>
    <MicrosoftEntityFrameworkCoreSqlServerVersion>6.0.0-preview.5.21254.1</MicrosoftEntityFrameworkCoreSqlServerVersion>
    <MicrosoftEntityFrameworkCoreToolsVersion>6.0.0-preview.5.21254.1</MicrosoftEntityFrameworkCoreToolsVersion>
    <MicrosoftEntityFrameworkCoreVersion>6.0.0-preview.5.21254.1</MicrosoftEntityFrameworkCoreVersion>
    <MicrosoftEntityFrameworkCoreDesignVersion>6.0.0-preview.5.21254.1</MicrosoftEntityFrameworkCoreDesignVersion>
    <!-- Packages from dotnet/arcade -->
    <MicrosoftDotNetBuildTasksInstallersVersion>6.0.0-beta.21230.2</MicrosoftDotNetBuildTasksInstallersVersion>
  </PropertyGroup>
  <!--

    ^^^^^^^^^^
    SEE NOTE ABOVE.

    Versions above this comment are updated automatically. Don't change them manually.

    Versions below this comment are not managed by automation and can be changed as needed.
  -->
  <PropertyGroup Label="Dependency version settings">
    <!--
      Win-x64 is used here because we have picked an arbitrary runtime identifier to flow the version of the latest NETCore.App runtime.
      All Runtime.$rid packages should have the same version.
    -->
    <MicrosoftNETCoreAppRuntimeVersion>$(MicrosoftNETCoreAppRuntimewinx64Version)</MicrosoftNETCoreAppRuntimeVersion>
  </PropertyGroup>
  <PropertyGroup Label="Manual">
    <!-- Packages from dotnet/roslyn -->
    <MicrosoftNetCompilersToolsetVersion>3.10.0-1.final</MicrosoftNetCompilersToolsetVersion>
    <!-- DiagnosticAdapter package pinned temporarily until migrated/deprecated -->
    <MicrosoftExtensionsDiagnosticAdapterVersion>5.0.0-preview.4.20180.4</MicrosoftExtensionsDiagnosticAdapterVersion>
    <!-- Build tool dependencies -->
    <InternalAspNetCoreBuildTasksVersion>3.0.0-build-20190530.3</InternalAspNetCoreBuildTasksVersion>
    <MicrosoftVSSDKBuildToolsVersion>15.9.3032</MicrosoftVSSDKBuildToolsVersion>
    <!-- Stable dotnet/corefx packages no longer updated for .NET Core 3 -->
    <MicrosoftCSharpVersion>4.7.0</MicrosoftCSharpVersion>
    <NETStandardLibraryVersion>2.0.3</NETStandardLibraryVersion>
    <SystemBuffersVersion>4.5.0</SystemBuffersVersion>
    <SystemCodeDomVersion>4.4.0</SystemCodeDomVersion>
    <SystemCommandlineExperimentalVersion>0.3.0-alpha.19317.1</SystemCommandlineExperimentalVersion>
    <SystemComponentModelVersion>4.3.0</SystemComponentModelVersion>
    <SystemNetHttpVersion>4.3.4</SystemNetHttpVersion>
    <SystemNetSocketsVersion>4.3.0</SystemNetSocketsVersion>
    <SystemRuntimeInteropServicesRuntimeInformationVersion>4.3.0</SystemRuntimeInteropServicesRuntimeInformationVersion>
    <SystemThreadingTasksExtensionsVersion>4.5.3</SystemThreadingTasksExtensionsVersion>
    <SystemValueTupleVersion>4.5.0</SystemValueTupleVersion>
    <!-- Packages developed by @aspnet, but manually updated as necessary. -->
    <LibuvVersion>1.10.0</LibuvVersion>
    <MicrosoftAspNetWebApiClientVersion>5.2.6</MicrosoftAspNetWebApiClientVersion>
    <MonoWebAssemblyInteropVersion>3.1.1-preview4.19614.4</MonoWebAssemblyInteropVersion>
    <!-- Partner teams -->
    <MicrosoftBclAsyncInterfacesVersion>1.0.0</MicrosoftBclAsyncInterfacesVersion>
    <MicrosoftBuildVersion>16.9.0</MicrosoftBuildVersion>
    <MicrosoftAzureSignalRVersion>1.2.0</MicrosoftAzureSignalRVersion>
    <MicrosoftBuildFrameworkVersion>16.9.0</MicrosoftBuildFrameworkVersion>
    <MicrosoftBuildLocatorVersion>1.2.6</MicrosoftBuildLocatorVersion>
    <MicrosoftBuildUtilitiesCoreVersion>16.9.0</MicrosoftBuildUtilitiesCoreVersion>
    <MicrosoftCodeAnalysisCommonVersion>3.8.0</MicrosoftCodeAnalysisCommonVersion>
    <MicrosoftCodeAnalysisCSharpVersion>3.8.0</MicrosoftCodeAnalysisCSharpVersion>
    <MicrosoftCodeAnalysisCSharpWorkspacesVersion>3.8.0</MicrosoftCodeAnalysisCSharpWorkspacesVersion>
    <MicrosoftCodeAnalysisPublicApiAnalyzersVersion>3.3.0</MicrosoftCodeAnalysisPublicApiAnalyzersVersion>
    <MicrosoftCssParserVersion>1.0.0-20200708.1</MicrosoftCssParserVersion>
    <MicrosoftIdentityModelLoggingVersion>6.10.0</MicrosoftIdentityModelLoggingVersion>
    <MicrosoftIdentityModelProtocolsOpenIdConnectVersion>6.10.0</MicrosoftIdentityModelProtocolsOpenIdConnectVersion>
    <MicrosoftIdentityModelProtocolsWsFederationVersion>6.10.0</MicrosoftIdentityModelProtocolsWsFederationVersion>
    <MicrosoftInternalAspNetCoreH2SpecAllVersion>2.2.1</MicrosoftInternalAspNetCoreH2SpecAllVersion>
    <MicrosoftNETCoreWindowsApiSetsVersion>1.0.1</MicrosoftNETCoreWindowsApiSetsVersion>
    <MicrosoftOwinSecurityCookiesVersion>3.0.1</MicrosoftOwinSecurityCookiesVersion>
    <MicrosoftOwinTestingVersion>3.0.1</MicrosoftOwinTestingVersion>
    <MicrosoftWebAdministrationVersion>11.1.0</MicrosoftWebAdministrationVersion>
    <MicrosoftWebWebView2Version>1.0.705.50</MicrosoftWebWebView2Version>
    <MicrosoftWebXdtVersion>1.4.0</MicrosoftWebXdtVersion>
    <SystemIdentityModelTokensJwtVersion>6.10.0</SystemIdentityModelTokensJwtVersion>
    <NuGetVersioningVersion>5.10.0-preview.2.7203</NuGetVersioningVersion>
    <NuGetFrameworksVersion>5.10.0-preview.2.7203</NuGetFrameworksVersion>
    <SystemNetExperimentalMsQuicVersion>5.0.0-alpha.20560.6</SystemNetExperimentalMsQuicVersion>
    <!-- Packages from 2.1, 3.1, and 5.0 branches used for site extension build. -->
    <MicrosoftAspNetCoreAzureAppServicesSiteExtension21Version>2.1.1</MicrosoftAspNetCoreAzureAppServicesSiteExtension21Version>
    <MicrosoftAspNetCoreAzureAppServicesSiteExtension22Version>2.2.0</MicrosoftAspNetCoreAzureAppServicesSiteExtension22Version>
    <MicrosoftAspNetCoreAzureAppServicesSiteExtension31Version>3.1.14-servicing-21166-8</MicrosoftAspNetCoreAzureAppServicesSiteExtension31Version>
    <MicrosoftAspNetCoreAzureAppServicesSiteExtension31x64Version>$(MicrosoftAspNetCoreAzureAppServicesSiteExtension31Version)</MicrosoftAspNetCoreAzureAppServicesSiteExtension31x64Version>
    <MicrosoftAspNetCoreAzureAppServicesSiteExtension31x86Version>$(MicrosoftAspNetCoreAzureAppServicesSiteExtension31Version)</MicrosoftAspNetCoreAzureAppServicesSiteExtension31x86Version>
    <MicrosoftAspNetCoreAzureAppServicesSiteExtension50Version>5.0.0-rtm-20529-7</MicrosoftAspNetCoreAzureAppServicesSiteExtension50Version>
    <MicrosoftAspNetCoreAzureAppServicesSiteExtension50x64Version>$(MicrosoftAspNetCoreAzureAppServicesSiteExtension50Version)</MicrosoftAspNetCoreAzureAppServicesSiteExtension50x64Version>
    <MicrosoftAspNetCoreAzureAppServicesSiteExtension50x86Version>$(MicrosoftAspNetCoreAzureAppServicesSiteExtension50Version)</MicrosoftAspNetCoreAzureAppServicesSiteExtension50x86Version>
    <!-- 3rd party dependencies -->
    <AngleSharpVersion>0.9.9</AngleSharpVersion>
    <BenchmarkDotNetVersion>0.12.1.1466</BenchmarkDotNetVersion>
    <CastleCoreVersion>4.2.1</CastleCoreVersion>
    <CommandLineParserVersion>2.3.0</CommandLineParserVersion>
    <FSharpCoreVersion>4.2.1</FSharpCoreVersion>
    <GoogleProtobufVersion>3.13.0</GoogleProtobufVersion>
    <GrpcAspNetCoreVersion>2.32.0</GrpcAspNetCoreVersion>
    <GrpcAuthVersion>2.32.0</GrpcAuthVersion>
    <GrpcNetClientVersion>2.32.0</GrpcNetClientVersion>
    <GrpcToolsVersion>2.32.0</GrpcToolsVersion>
    <IdentityServer4AspNetIdentityVersion>4.1.0</IdentityServer4AspNetIdentityVersion>
    <IdentityServer4EntityFrameworkVersion>4.1.0</IdentityServer4EntityFrameworkVersion>
    <IdentityServer4Version>4.1.0</IdentityServer4Version>
    <IdentityServer4StorageVersion>4.1.0</IdentityServer4StorageVersion>
    <IdentityServer4EntityFrameworkStorageVersion>4.1.0</IdentityServer4EntityFrameworkStorageVersion>
    <MessagePackVersion>2.1.90</MessagePackVersion>
    <MicrosoftIdentityWebVersion>1.1.0</MicrosoftIdentityWebVersion>
    <MicrosoftIdentityWebMicrosoftGraphVersion>1.1.0</MicrosoftIdentityWebMicrosoftGraphVersion>
    <MicrosoftIdentityWebUIVersion>1.1.0</MicrosoftIdentityWebUIVersion>
    <MessagePackAnalyzerVersion>$(MessagePackVersion)</MessagePackAnalyzerVersion>
    <MoqVersion>4.10.0</MoqVersion>
    <MonoCecilVersion>0.11.2</MonoCecilVersion>
    <NewtonsoftJsonBsonVersion>1.0.2</NewtonsoftJsonBsonVersion>
    <NewtonsoftJsonVersion>12.0.2</NewtonsoftJsonVersion>
    <NSwagApiDescriptionClientVersion>13.0.4</NSwagApiDescriptionClientVersion>
    <PlaywrightSharpVersion>0.192.0</PlaywrightSharpVersion>
    <PollyExtensionsHttpVersion>3.0.0</PollyExtensionsHttpVersion>
    <PollyVersion>7.2.2</PollyVersion>
    <SeleniumSupportVersion>4.0.0-beta1</SeleniumSupportVersion>
    <SeleniumWebDriverChromeDriverVersion>89.0.4389.2300-beta</SeleniumWebDriverChromeDriverVersion>
    <SeleniumWebDriverVersion>4.0.0-beta1</SeleniumWebDriverVersion>
    <SerilogExtensionsLoggingVersion>1.4.0</SerilogExtensionsLoggingVersion>
    <SerilogSinksFileVersion>4.0.0</SerilogSinksFileVersion>
    <StackExchangeRedisVersion>2.2.4</StackExchangeRedisVersion>
    <SystemReactiveLinqVersion>3.1.1</SystemReactiveLinqVersion>
    <SwashbuckleAspNetCoreVersion>5.6.3</SwashbuckleAspNetCoreVersion>
    <XunitAbstractionsVersion>2.0.3</XunitAbstractionsVersion>
    <XunitAnalyzersVersion>0.10.0</XunitAnalyzersVersion>
    <XunitVersion>2.4.1</XunitVersion>
    <XunitAssertVersion>$(XunitVersion)</XunitAssertVersion>
    <XunitExtensibilityCoreVersion>$(XunitVersion)</XunitExtensibilityCoreVersion>
    <XunitExtensibilityExecutionVersion>$(XunitVersion)</XunitExtensibilityExecutionVersion>
    <XUnitRunnerVisualStudioVersion>2.4.3</XUnitRunnerVisualStudioVersion>
    <MicrosoftDataSqlClientVersion>1.0.19249.1</MicrosoftDataSqlClientVersion>
    <MicrosoftAspNetCoreAppVersion>6.0.0-preview.3.21167.1</MicrosoftAspNetCoreAppVersion>
  </PropertyGroup>
  <!-- Restore feeds -->
  <PropertyGroup Label="Restore feeds">
    <!-- In an orchestrated build, this may be overridden to other Azure feeds. -->
    <DotNetAssetRootUrl Condition="'$(DotNetAssetRootUrl)'==''">https://dotnetcli.blob.core.windows.net/dotnet/</DotNetAssetRootUrl>
    <DotNetPrivateAssetRootUrl Condition="'$(DotNetPrivateAssetRootUrl)'==''">https://dotnetclimsrc.blob.core.windows.net/dotnet/</DotNetPrivateAssetRootUrl>
  </PropertyGroup>
</Project><|MERGE_RESOLUTION|>--- conflicted
+++ resolved
@@ -8,14 +8,9 @@
   <PropertyGroup Label="Version settings">
     <AspNetCoreMajorVersion>6</AspNetCoreMajorVersion>
     <AspNetCoreMinorVersion>0</AspNetCoreMinorVersion>
-<<<<<<< HEAD
-    <AspNetCorePatchVersion>7</AspNetCorePatchVersion>
-    <ValidateBaseline>false</ValidateBaseline>
-=======
     <AspNetCorePatchVersion>0</AspNetCorePatchVersion>
     <PreReleaseVersionIteration>5</PreReleaseVersionIteration>
     <ValidateBaseline>true</ValidateBaseline>
->>>>>>> 4a377ae6
     <!--
         When StabilizePackageVersion is set to 'true', this branch will produce stable outputs for 'Shipping' packages
     -->
