<Project>
<<<<<<< HEAD

  <PropertyGroup>
    <!-- Experimental flag to run assemblies AND repos tests in parallel...if you dare. -->
    <TestReposInParallel>false</TestReposInParallel>

    <_NoBuildRepos>$(NoBuild)</_NoBuildRepos>
    <_BuildScriptToExecute Condition="'$(OS)'!='Windows_NT'">build.sh</_BuildScriptToExecute>
    <_BuildScriptToExecute Condition="'$(OS)'=='Windows_NT'">build.cmd</_BuildScriptToExecute>
  </PropertyGroup>

  <Target Name="GetRepoBatches" DependsOnTargets="GeneratePropsFiles;ComputeGraph">
=======
  <Target Name="_BuildRepositories" Condition=" @(RepositoryBuildOrder->Count()) != 0 ">
>>>>>>> d133185a
    <ItemGroup>
      <BatchedRepository Include="$(MSBuildProjectFullPath)">
        <BuildGroup>%(RepositoryBuildOrder.Order)</BuildGroup>
        <Repository>%(RepositoryBuildOrder.Identity)</Repository>
        <AdditionalProperties>
          RepositoryToBuild=%(RepositoryBuildOrder.Identity);
          BuildRepositoryRoot=$([MSBuild]::NormalizeDirectory(%(RepositoryBuildOrder.RootPath)))
        </AdditionalProperties>
      </BatchedRepository>
    </ItemGroup>
  </Target>

  <Target Name="_BuildRepositories" DependsOnTargets="GetRepoBatches">
    <MSBuild
      Projects="@(BatchedRepository)"
      BuildInParallel="true"
      StopOnFirstFailure="true"
      Targets="_BuildRepository"
      Properties="BuildGroup=%(BatchedRepository.BuildGroup);BuildNumber=$(BuildNumber);IsFinalBuild=$(IsFinalBuild);Configuration=$(Configuration)" />

    <PropertyGroup>
      <_NoBuildRepos>true</_NoBuildRepos>
    </PropertyGroup>
  </Target>

  <Target Name="_TestRepositories" DependsOnTargets="GetRepoBatches">
    <!--
      Use the task to sort instead of batching (i.e. using %(BatchedRepository.BuildGroup))
      When batching, StopOnFirstFailure doesn't help because the MSBuild task would be invoked multiple times
      instead of invoking once with many projects.
    -->
    <RepoTasks.OrderBy Items="@(BatchedRepository)" Key="BuildGroup">
      <Output TaskParameter="Items" ItemName="_BatchedTestRepo" />
    </RepoTasks.OrderBy>

    <MSBuild
      Projects="@(_BatchedTestRepo)"
      BuildInParallel="$(TestProjectsInParallel)"
      StopOnFirstFailure="false"
      Targets="_TestRepository"
      Properties="BuildNumber=$(BuildNumber);IsFinalBuild=$(IsFinalBuild);Configuration=$(Configuration);_NoBuildRepos=$(_NoBuildRepos)"
      ContinueOnError="true">
      <Output TaskParameter="TargetOutputs" ItemName="_RepoTestResults" />
    </MSBuild>

    <Warning Text="No test results were found from running repos." Condition="@(_RepoTestResults->Count()) == 0"/>
    <Message Text="Tests passed for the following repos:%0A - @(_RepoTestResults->WithMetadataValue('Success', 'true'), '%0A - ')"
      Importance="High"
      Condition="@(_RepoTestResults->WithMetadataValue('Success', 'true')->Count()) != 0 " />
    <Error Text="Tests failed for the following repos:%0A - @(_RepoTestResults->WithMetadataValue('Success', 'false'), '%0A - ')"
      Condition="@(_RepoTestResults->WithMetadataValue('Success', 'false')->Count()) != 0 " />
  </Target>

  <!-- Inner build context -->

  <Target Name="GetRepoBuildProps">
    <PropertyGroup>
      <!-- Should reduce allowable package feeds to only nuget.org. -->
      <RepositoryBuildArguments>$(RepositoryBuildArguments) /p:AspNetUniverseBuildOffline=true</RepositoryBuildArguments>
      <!-- If there are duplicate properties, the properties which are defined later in the order would override the earlier ones -->
      <RepositoryBuildArguments>$(RepositoryBuildArguments) /p:DotNetRestoreSourcePropsPath=$(GeneratedRestoreSourcePropsPath)</RepositoryBuildArguments>
      <RepositoryBuildArguments>$(RepositoryBuildArguments) /p:DotNetPackageVersionPropsPath=$(GeneratedPackageVersionPropsPath)</RepositoryBuildArguments>
      <RepositoryBuildArguments>$(RepositoryBuildArguments) /p:BuildNumber=$(BuildNumber)</RepositoryBuildArguments>
      <RepositoryBuildArguments>$(RepositoryBuildArguments) /p:Configuration=$(Configuration)</RepositoryBuildArguments>
<<<<<<< HEAD
      <RepositoryBuildArguments>$(RepositoryBuildArguments) /p:IsFinalBuild=$(IsFinalBuild)</RepositoryBuildArguments>
=======
>>>>>>> d133185a
      <RepositoryBuildArguments>$(RepositoryBuildArguments) /noconsolelogger '/l:RepoTasks.FlowLogger,$(MSBuildThisFileDirectory)tasks\bin\publish\RepoTasks.dll;Summary;FlowId=$(RepositoryToBuild)'</RepositoryBuildArguments>
      <RepositoryBuildArguments>$(RepositoryBuildArguments) '/p:DotNetAssetRootAccessTokenSuffix=$(DotNetAssetRootAccessTokenSuffix)'</RepositoryBuildArguments>
      <RepositoryBuildArguments>$(RepositoryBuildArguments) '/p:DotNetAssetRootUrl=$(DotNetAssetRootUrl)'</RepositoryBuildArguments>

      <SourceLockFile>$(RepositoryRoot)korebuild-lock.txt</SourceLockFile>
      <RepoLockFile>$(BuildRepositoryRoot)korebuild-lock.txt</RepoLockFile>
      <BackupRepoLockFile>$(IntermediateDir)$(RepositoryToBuild)-korebuild-lock.txt</BackupRepoLockFile>
    </PropertyGroup>
  </Target>

  <Target Name="_UpdateRepoLockFile">
    <!-- Copy Korebuild lock file to individual repos to align version if the repo doesn't already have one -->
    <Message Text="Copying KoreBuild lockfile from Universe to repository $(BuildRepositoryRoot)"/>
    <Move SourceFiles="$(RepoLockFile)" DestinationFiles="$(BackupRepoLockFile)" Condition="Exists($(RepoLockFile))" />
    <Copy SourceFiles="$(SourceLockFile)" DestinationFiles="$(RepoLockFile)" />
  </Target>

<<<<<<< HEAD
  <Target Name="_RestoreOriginalRepoLockFile">
    <!-- Restore original Korebuild lock file -->
    <Delete Files="$(RepoLockFile)" ContinueOnError="true" />
    <Move SourceFiles="$(BackupRepoLockFile)" DestinationFiles="$(RepoLockFile)" Condition="Exists($(BackupRepoLockFile))"  />
  </Target>

  <Target Name="_BuildRepository" DependsOnTargets="GetRepoBuildProps;_UpdateRepoLockFile">
    <PropertyGroup>
      <BuildArguments>/t:CleanArtifacts /t:Build /p:SkipTests=true $(RepositoryBuildArguments)</BuildArguments>
      <BuildArguments Condition="'$(ProduceRepoBinLog)' == 'true'">$(BuildArguments) /bl:$(LogOutputDir)$(RepositoryToBuild).build.binlog</BuildArguments>
=======
      <BuildArguments>/t:CleanArtifacts $(_RepositoryBuildTargets) $(RepositoryBuildArguments)</BuildArguments>
>>>>>>> d133185a
      <RepositoryArtifactsRoot>$(BuildRepositoryRoot)artifacts</RepositoryArtifactsRoot>
      <RepositoryArtifactsBuildDirectory>$(RepositoryArtifactsRoot)\build\</RepositoryArtifactsBuildDirectory>
      <RepositoryArtifactsMSBuildDirectory>$(RepositoryArtifactsRoot)\msbuild\</RepositoryArtifactsMSBuildDirectory>
    </PropertyGroup>

    <Message Text="============ Building $(RepositoryToBuild) ============" Importance="High" />

    <Exec
      Command="./$(_BuildScriptToExecute) -Path $(BuildRepositoryRoot) $(BuildArguments)"
      IgnoreStandardErrorWarningFormat="true"
      WorkingDirectory="$(RepositoryRoot)"
      IgnoreExitCode="true"
      ContinueOnError="WarnAndContinue">
      <Output TaskParameter="ExitCode" PropertyName="BuildExitCode" />
    </Exec>

    <CallTarget Targets="_RestoreOriginalRepoLockFile" />

    <!-- Fail if build.cmd didn't exit code 0 or process failed to start. -->
    <Error Text="Building $(RepositoryToBuild) failed: $(_BuildScriptToExecute) exited code $(BuildExitCode)" Condition=" '$(BuildExitCode)' != '0' " />

    <ItemGroup>
      <RepositoryArtifacts Include="$(RepositoryArtifactsBuildDirectory)*" />
      <RepositoryMSBuildArtifacts Include="$(RepositoryArtifactsMSBuildDirectory)**\*" />
    </ItemGroup>

    <Copy
       SourceFiles="@(RepositoryArtifacts)"
       DestinationFolder="$(BuildDir)" />

    <Move
       SourceFiles="@(RepositoryMSBuildArtifacts)"
       DestinationFolder="$(ArtifactsDir)msbuild\$(RepositoryToBuild)\%(RecursiveDir)" />

    <Message Text="============ Done building $(RepositoryToBuild) ============" Importance="High" />
  </Target>

  <Target Name="_TestRepository" DependsOnTargets="GetRepoBuildProps;_UpdateRepoLockFile" Returns="@(RepositoryTestResult)">
    <PropertyGroup>
      <BuildArguments>/t:Test /p:NoBuild=$(_NoBuildRepos) $(RepositoryBuildArguments)</BuildArguments>
    </PropertyGroup>

    <ItemGroup>
      <RepositoryTestResult Include="$(RepositoryToBuild)" Success="false" />
    </ItemGroup>

    <Message Text="============ Testing $(RepositoryToBuild) ============" Importance="High" />

    <Exec
      Command="./$(_BuildScriptToExecute) -Path $(BuildRepositoryRoot) $(BuildArguments)"
      IgnoreStandardErrorWarningFormat="true"
      WorkingDirectory="$(RepositoryRoot)"
      IgnoreExitCode="true">
      <Output TaskParameter="ExitCode" PropertyName="TestExitCode" />
    </Exec>

    <CallTarget Targets="_RestoreOriginalRepoLockFile" />

    <ItemGroup>
      <RepositoryTestResult Update="$(RepositoryToBuild)" Success="true" Condition="'$(TestExitCode)' == '0'" />
    </ItemGroup>

    <Message Text="============ Done testing $(RepositoryToBuild) ============" Importance="High" />
  </Target>

</Project><|MERGE_RESOLUTION|>--- conflicted
+++ resolved
@@ -1,5 +1,4 @@
 <Project>
-<<<<<<< HEAD
 
   <PropertyGroup>
     <!-- Experimental flag to run assemblies AND repos tests in parallel...if you dare. -->
@@ -11,9 +10,6 @@
   </PropertyGroup>
 
   <Target Name="GetRepoBatches" DependsOnTargets="GeneratePropsFiles;ComputeGraph">
-=======
-  <Target Name="_BuildRepositories" Condition=" @(RepositoryBuildOrder->Count()) != 0 ">
->>>>>>> d133185a
     <ItemGroup>
       <BatchedRepository Include="$(MSBuildProjectFullPath)">
         <BuildGroup>%(RepositoryBuildOrder.Order)</BuildGroup>
@@ -26,7 +22,7 @@
     </ItemGroup>
   </Target>
 
-  <Target Name="_BuildRepositories" DependsOnTargets="GetRepoBatches">
+  <Target Name="_BuildRepositories" DependsOnTargets="GetRepoBatches" Condition=" @(RepositoryBuildOrder->Count()) != 0 ">
     <MSBuild
       Projects="@(BatchedRepository)"
       BuildInParallel="true"
@@ -39,7 +35,7 @@
     </PropertyGroup>
   </Target>
 
-  <Target Name="_TestRepositories" DependsOnTargets="GetRepoBatches">
+  <Target Name="_TestRepositories" DependsOnTargets="GetRepoBatches" Condition=" @(RepositoryBuildOrder->Count()) != 0 ">
     <!--
       Use the task to sort instead of batching (i.e. using %(BatchedRepository.BuildGroup))
       When batching, StopOnFirstFailure doesn't help because the MSBuild task would be invoked multiple times
@@ -74,14 +70,11 @@
       <!-- Should reduce allowable package feeds to only nuget.org. -->
       <RepositoryBuildArguments>$(RepositoryBuildArguments) /p:AspNetUniverseBuildOffline=true</RepositoryBuildArguments>
       <!-- If there are duplicate properties, the properties which are defined later in the order would override the earlier ones -->
-      <RepositoryBuildArguments>$(RepositoryBuildArguments) /p:DotNetRestoreSourcePropsPath=$(GeneratedRestoreSourcePropsPath)</RepositoryBuildArguments>
+      <RepositoryBuildArguments>$(RepositoryBuildArguments) /p:DotNetRestoreSourcePropsPath=$(GeneratedRestoreSourcesPropsPath)</RepositoryBuildArguments>
       <RepositoryBuildArguments>$(RepositoryBuildArguments) /p:DotNetPackageVersionPropsPath=$(GeneratedPackageVersionPropsPath)</RepositoryBuildArguments>
       <RepositoryBuildArguments>$(RepositoryBuildArguments) /p:BuildNumber=$(BuildNumber)</RepositoryBuildArguments>
       <RepositoryBuildArguments>$(RepositoryBuildArguments) /p:Configuration=$(Configuration)</RepositoryBuildArguments>
-<<<<<<< HEAD
       <RepositoryBuildArguments>$(RepositoryBuildArguments) /p:IsFinalBuild=$(IsFinalBuild)</RepositoryBuildArguments>
-=======
->>>>>>> d133185a
       <RepositoryBuildArguments>$(RepositoryBuildArguments) /noconsolelogger '/l:RepoTasks.FlowLogger,$(MSBuildThisFileDirectory)tasks\bin\publish\RepoTasks.dll;Summary;FlowId=$(RepositoryToBuild)'</RepositoryBuildArguments>
       <RepositoryBuildArguments>$(RepositoryBuildArguments) '/p:DotNetAssetRootAccessTokenSuffix=$(DotNetAssetRootAccessTokenSuffix)'</RepositoryBuildArguments>
       <RepositoryBuildArguments>$(RepositoryBuildArguments) '/p:DotNetAssetRootUrl=$(DotNetAssetRootUrl)'</RepositoryBuildArguments>
@@ -99,7 +92,6 @@
     <Copy SourceFiles="$(SourceLockFile)" DestinationFiles="$(RepoLockFile)" />
   </Target>
 
-<<<<<<< HEAD
   <Target Name="_RestoreOriginalRepoLockFile">
     <!-- Restore original Korebuild lock file -->
     <Delete Files="$(RepoLockFile)" ContinueOnError="true" />
@@ -110,9 +102,6 @@
     <PropertyGroup>
       <BuildArguments>/t:CleanArtifacts /t:Build /p:SkipTests=true $(RepositoryBuildArguments)</BuildArguments>
       <BuildArguments Condition="'$(ProduceRepoBinLog)' == 'true'">$(BuildArguments) /bl:$(LogOutputDir)$(RepositoryToBuild).build.binlog</BuildArguments>
-=======
-      <BuildArguments>/t:CleanArtifacts $(_RepositoryBuildTargets) $(RepositoryBuildArguments)</BuildArguments>
->>>>>>> d133185a
       <RepositoryArtifactsRoot>$(BuildRepositoryRoot)artifacts</RepositoryArtifactsRoot>
       <RepositoryArtifactsBuildDirectory>$(RepositoryArtifactsRoot)\build\</RepositoryArtifactsBuildDirectory>
       <RepositoryArtifactsMSBuildDirectory>$(RepositoryArtifactsRoot)\msbuild\</RepositoryArtifactsMSBuildDirectory>
