export const InputFile = {
  init,
  toImageFile,
  ensureChunkReadyForSharedMemoryInterop,
  readFileData,
};

interface BrowserFile {
  id: number;
  lastModified: string;
  name: string;
  size: number;
  contentType: string;
  blob: Blob;
  chunk: Uint8Array | undefined;
}

export interface InputElement extends HTMLInputElement {
  _blazorInputFileNextFileId: number;
  _blazorFilesById: { [id: number]: BrowserFile };
}

function init(callbackWrapper: any, elem: InputElement): void {
  elem._blazorInputFileNextFileId = 0;

  elem.addEventListener('click', function(): void {
    // Permits replacing an existing file with a new one of the same file name.
    elem.value = '';
  });

  elem.addEventListener('change', function(): void {
    // Reduce to purely serializable data, plus an index by ID.
    elem._blazorFilesById = {};

    const fileList = Array.prototype.map.call(elem.files, function(file: File): BrowserFile {
      const result = {
        id: ++elem._blazorInputFileNextFileId,
        lastModified: new Date(file.lastModified).toISOString(),
        name: file.name,
        size: file.size,
        contentType: file.type,
        readPromise: undefined,
        arrayBuffer: undefined,
        blob: file,
        chunk: undefined,
      };

      elem._blazorFilesById[result.id] = result;

      return result;
    });

    callbackWrapper.invokeMethodAsync('NotifyChange', fileList);
  });
}

async function toImageFile(elem: InputElement, fileId: number, format: string, maxWidth: number, maxHeight: number): Promise<BrowserFile> {
  const originalFile = getFileById(elem, fileId);

  const loadedImage = await new Promise(function(resolve: (loadedImage: HTMLImageElement) => void): void {
    const originalFileImage = new Image();
    originalFileImage.onload = function(): void {
      resolve(originalFileImage);
    };
    originalFileImage.src = URL.createObjectURL(originalFile['blob']);
  });

  const resizedImageBlob = await new Promise(function(resolve: BlobCallback): void {
    const desiredWidthRatio = Math.min(1, maxWidth / loadedImage.width);
    const desiredHeightRatio = Math.min(1, maxHeight / loadedImage.height);
    const chosenSizeRatio = Math.min(desiredWidthRatio, desiredHeightRatio);

    const canvas = document.createElement('canvas');
    canvas.width = Math.round(loadedImage.width * chosenSizeRatio);
    canvas.height = Math.round(loadedImage.height * chosenSizeRatio);
    canvas.getContext('2d')?.drawImage(loadedImage, 0, 0, canvas.width, canvas.height);
    canvas.toBlob(resolve, format);
  });

  const result: BrowserFile = {
    id: ++elem._blazorInputFileNextFileId,
    lastModified: originalFile.lastModified,
    name: originalFile.name,
    size: resizedImageBlob?.size || 0,
    contentType: format,
    blob: resizedImageBlob ? resizedImageBlob : originalFile.blob,
    chunk: undefined,
  };

  elem._blazorFilesById[result.id] = result;

  return result;
}

async function ensureChunkReadyForSharedMemoryInterop(elem: InputElement, fileId: number, sourceOffset: number, maxBytes: number): Promise<void> {
  const file = getFileById(elem, fileId);
  const chunkBlob = file.blob.slice(sourceOffset, Math.min(sourceOffset + maxBytes, file.blob.size));
  const arrayBuffer = await chunkBlob.arrayBuffer();
  const chunkByteArray = new Uint8Array(arrayBuffer);

  file.chunk = chunkByteArray;
}

async function readFileData(elem: InputElement, fileId: number): Promise<Blob> {
  const file = getFileById(elem, fileId);
  return file.blob;
}

export function getFileById(elem: InputElement, fileId: number): BrowserFile {
  const file = elem._blazorFilesById[fileId];

  if (!file) {
    throw new Error(`There is no file with ID ${fileId}. The file list may have changed.`);
  }

  return file;
<<<<<<< HEAD
=======
}

function getArrayBufferFromFileAsync(elem: InputElement, fileId: number): Promise<ArrayBuffer> {
  const file = getFileById(elem, fileId);

  // On the first read, convert the FileReader into a Promise<ArrayBuffer>.
  if (!file.readPromise) {
    file.readPromise = new Promise(function(resolve: (buffer: ArrayBuffer) => void, reject): void {
      const reader = new FileReader();
      reader.onload = function(): void {
        resolve(reader.result as ArrayBuffer);
      };
      reader.onerror = function(err): void {
        reject(err);
      };
      reader.readAsArrayBuffer(file.blob);
    });
  }

  return file.readPromise;
>>>>>>> d3a5ad9d
}<|MERGE_RESOLUTION|>--- conflicted
+++ resolved
@@ -114,27 +114,4 @@
   }
 
   return file;
-<<<<<<< HEAD
-=======
 }
-
-function getArrayBufferFromFileAsync(elem: InputElement, fileId: number): Promise<ArrayBuffer> {
-  const file = getFileById(elem, fileId);
-
-  // On the first read, convert the FileReader into a Promise<ArrayBuffer>.
-  if (!file.readPromise) {
-    file.readPromise = new Promise(function(resolve: (buffer: ArrayBuffer) => void, reject): void {
-      const reader = new FileReader();
-      reader.onload = function(): void {
-        resolve(reader.result as ArrayBuffer);
-      };
-      reader.onerror = function(err): void {
-        reject(err);
-      };
-      reader.readAsArrayBuffer(file.blob);
-    });
-  }
-
-  return file.readPromise;
->>>>>>> d3a5ad9d
-}