--- conflicted
+++ resolved
@@ -709,7 +709,12 @@
                 }
             }
 
-            await Assert.ThrowsAsync<TaskCanceledException>(async () => await readTcs.Task).DefaultTimeout();
+            var thrownEx = await Assert.ThrowsAnyAsync<Exception>(async () => await readTcs.Task).DefaultTimeout();
+
+            // https://github.com/aspnet/AspNetCore-Internal/issues/1521
+            // In more recent versions of Kestrel, we expect this to always be a TaskCanceledException,
+            // but without the changes in https://github.com/aspnet/KestrelHttpServer/pull/2844, this is flaky.
+            Assert.True(thrownEx is TaskCanceledException || thrownEx is IOException, $"{thrownEx} is neither a TaskCanceledException nor IOException.");
 
             // The cancellation token for only the last request should be triggered.
             var abortedRequestId = await registrationTcs.Task.DefaultTimeout();
@@ -766,628 +771,7 @@
             {
                 ServerOptions =
                 {
-<<<<<<< HEAD
                     Limits =
-=======
-                    await connection.Send(
-                        "GET / HTTP/1.0",
-                        "Connection: keep-alive",
-                        "",
-                        "POST / HTTP/1.0",
-                        "Content-Length: 7",
-                        "",
-                        "Goodbye");
-                    await connection.Receive(
-                        "HTTP/1.1 200 OK",
-                        "Connection: keep-alive",
-                        $"Date: {testContext.DateHeaderValue}",
-                        "Content-Length: 0",
-                        "\r\n");
-                    await connection.ReceiveForcedEnd(
-                        "HTTP/1.1 200 OK",
-                        "Connection: close",
-                        $"Date: {testContext.DateHeaderValue}",
-                        "Content-Length: 7",
-                        "",
-                        "Goodbye");
-                }
-            }
-        }
-
-        [Theory]
-        [MemberData(nameof(ConnectionAdapterData))]
-        public async Task Http10KeepAliveNotHonoredIfResponseContentLengthNotSet(ListenOptions listenOptions)
-        {
-            var testContext = new TestServiceContext(LoggerFactory);
-
-            using (var server = new TestServer(TestApp.EchoApp, testContext, listenOptions))
-            {
-                using (var connection = server.CreateConnection())
-                {
-                    await connection.Send(
-                        "GET / HTTP/1.0",
-                        "Connection: keep-alive",
-                        "",
-                        "");
-
-                    await connection.Receive(
-                        "HTTP/1.1 200 OK",
-                        "Connection: keep-alive",
-                        $"Date: {testContext.DateHeaderValue}",
-                        "Content-Length: 0",
-                        "\r\n");
-
-                    await connection.Send(
-                        "POST / HTTP/1.0",
-                        "Connection: keep-alive",
-                        "Content-Length: 7",
-                        "",
-                        "Goodbye");
-
-                    await connection.ReceiveForcedEnd(
-                        "HTTP/1.1 200 OK",
-                        "Connection: close",
-                        $"Date: {testContext.DateHeaderValue}",
-                        "",
-                        "Goodbye");
-                }
-            }
-        }
-
-        [Theory]
-        [MemberData(nameof(ConnectionAdapterData))]
-        public async Task Http10KeepAliveHonoredIfResponseContentLengthSet(ListenOptions listenOptions)
-        {
-            var testContext = new TestServiceContext(LoggerFactory);
-
-            using (var server = new TestServer(TestApp.EchoAppChunked, testContext, listenOptions))
-            {
-                using (var connection = server.CreateConnection())
-                {
-                    await connection.Send(
-                        "POST / HTTP/1.0",
-                        "Content-Length: 11",
-                        "Connection: keep-alive",
-                        "",
-                        "Hello World");
-
-                    await connection.Receive(
-                        "HTTP/1.1 200 OK",
-                        "Connection: keep-alive",
-                        $"Date: {testContext.DateHeaderValue}",
-                        "Content-Length: 11",
-                        "",
-                        "Hello World");
-
-                    await connection.Send(
-                        "POST / HTTP/1.0",
-                        "Connection: keep-alive",
-                        "Content-Length: 11",
-                        "",
-                        "Hello Again");
-
-                    await connection.Receive(
-                        "HTTP/1.1 200 OK",
-                        "Connection: keep-alive",
-                        $"Date: {testContext.DateHeaderValue}",
-                        "Content-Length: 11",
-                        "",
-                        "Hello Again");
-
-                    await connection.Send(
-                        "POST / HTTP/1.0",
-                        "Content-Length: 7",
-                        "",
-                        "Goodbye");
-
-                    await connection.ReceiveForcedEnd(
-                        "HTTP/1.1 200 OK",
-                        "Connection: close",
-                        $"Date: {testContext.DateHeaderValue}",
-                        "Content-Length: 7",
-                        "",
-                        "Goodbye");
-                }
-            }
-        }
-
-        [Theory]
-        [MemberData(nameof(ConnectionAdapterData))]
-        public async Task Expect100ContinueHonored(ListenOptions listenOptions)
-        {
-            var testContext = new TestServiceContext(LoggerFactory);
-
-            using (var server = new TestServer(TestApp.EchoAppChunked, testContext, listenOptions))
-            {
-                using (var connection = server.CreateConnection())
-                {
-                    await connection.Send(
-                        "POST / HTTP/1.1",
-                        "Host:",
-                        "Expect: 100-continue",
-                        "Connection: close",
-                        "Content-Length: 11",
-                        "\r\n");
-                    await connection.Receive(
-                        "HTTP/1.1 100 Continue",
-                        "",
-                        "");
-                    await connection.Send("Hello World");
-                    await connection.ReceiveForcedEnd(
-                        "HTTP/1.1 200 OK",
-                        "Connection: close",
-                        $"Date: {testContext.DateHeaderValue}",
-                        "Content-Length: 11",
-                        "",
-                        "Hello World");
-                }
-            }
-        }
-
-        [Theory]
-        [MemberData(nameof(ConnectionAdapterData))]
-        public async Task ZeroContentLengthAssumedOnNonKeepAliveRequestsWithoutContentLengthOrTransferEncodingHeader(ListenOptions listenOptions)
-        {
-            var testContext = new TestServiceContext(LoggerFactory);
-
-            using (var server = new TestServer(async httpContext =>
-            {
-                // This will hang if 0 content length is not assumed by the server
-                Assert.Equal(0, await httpContext.Request.Body.ReadAsync(new byte[1], 0, 1).DefaultTimeout());
-            }, testContext, listenOptions))
-            {
-                using (var connection = server.CreateConnection())
-                {
-                    // Use Send instead of SendEnd to ensure the connection will remain open while
-                    // the app runs and reads 0 bytes from the body nonetheless. This checks that
-                    // https://github.com/aspnet/KestrelHttpServer/issues/1104 is not regressing.
-                    await connection.Send(
-                        "GET / HTTP/1.1",
-                        "Host:",
-                        "Connection: close",
-                        "",
-                        "");
-                    await connection.ReceiveForcedEnd(
-                        "HTTP/1.1 200 OK",
-                        "Connection: close",
-                        $"Date: {testContext.DateHeaderValue}",
-                        "Content-Length: 0",
-                        "",
-                        "");
-                }
-
-                using (var connection = server.CreateConnection())
-                {
-                    await connection.Send(
-                        "GET / HTTP/1.0",
-                        "Host:",
-                        "",
-                        "");
-                    await connection.ReceiveForcedEnd(
-                        "HTTP/1.1 200 OK",
-                        "Connection: close",
-                        $"Date: {testContext.DateHeaderValue}",
-                        "Content-Length: 0",
-                        "",
-                        "");
-                }
-            }
-        }
-
-        [Theory]
-        [MemberData(nameof(ConnectionAdapterData))]
-        public async Task ConnectionClosesWhenFinReceivedBeforeRequestCompletes(ListenOptions listenOptions)
-        {
-            var testContext = new TestServiceContext(LoggerFactory);
-            // FIN callbacks are scheduled so run inline to make this test more reliable
-            testContext.Scheduler = PipeScheduler.Inline;
-
-            using (var server = new TestServer(TestApp.EchoAppChunked, testContext, listenOptions))
-            {
-                using (var connection = server.CreateConnection())
-                {
-                    await connection.Send(
-                        "POST / HTTP/1.1");
-                    connection.Shutdown(SocketShutdown.Send);
-                    await connection.ReceiveForcedEnd();
-                }
-
-                using (var connection = server.CreateConnection())
-                {
-                    await connection.Send(
-                        "POST / HTTP/1.1",
-                        "Host:",
-                        "Content-Length: 7");
-                    connection.Shutdown(SocketShutdown.Send);
-                    await connection.ReceiveForcedEnd();
-                }
-            }
-        }
-
-        [Theory]
-        [MemberData(nameof(ConnectionAdapterData))]
-        public async Task RequestsCanBeAbortedMidRead(ListenOptions listenOptions)
-        {
-            const int applicationAbortedConnectionId = 34;
-
-            var testContext = new TestServiceContext(LoggerFactory);
-
-            var readTcs = new TaskCompletionSource<object>(TaskCreationOptions.RunContinuationsAsynchronously);
-            var registrationTcs = new TaskCompletionSource<int>(TaskCreationOptions.RunContinuationsAsynchronously);
-            var requestId = 0;
-
-            using (var server = new TestServer(async httpContext =>
-            {
-                requestId++;
-
-                var response = httpContext.Response;
-                var request = httpContext.Request;
-                var lifetime = httpContext.Features.Get<IHttpRequestLifetimeFeature>();
-
-                lifetime.RequestAborted.Register(() => registrationTcs.TrySetResult(requestId));
-
-                if (requestId == 1)
-                {
-                    response.Headers["Content-Length"] = new[] { "5" };
-
-                    await response.WriteAsync("World");
-                }
-                else
-                {
-                    var readTask = request.Body.CopyToAsync(Stream.Null);
-
-                    lifetime.Abort();
-
-                    try
-                    {
-                        await readTask;
-                    }
-                    catch (Exception ex)
-                    {
-                        readTcs.SetException(ex);
-                        throw;
-                    }
-
-                    readTcs.SetException(new Exception("This shouldn't be reached."));
-                }
-            }, testContext, listenOptions))
-            {
-                using (var connection = server.CreateConnection())
-                {
-                    // Full request and response
-                    await connection.Send(
-                        "POST / HTTP/1.1",
-                        "Host:",
-                        "Content-Length: 5",
-                        "",
-                        "Hello");
-
-                    await connection.Receive(
-                        "HTTP/1.1 200 OK",
-                        $"Date: {testContext.DateHeaderValue}",
-                        "Content-Length: 5",
-                        "",
-                        "World");
-
-                    // Never send the body so CopyToAsync always fails.
-                    await connection.Send("POST / HTTP/1.1",
-                        "Host:",
-                        "Content-Length: 5",
-                        "",
-                        "");
-                    await connection.WaitForConnectionClose();
-                }
-            }
-
-            var thrownEx = await Assert.ThrowsAnyAsync<Exception>(async () => await readTcs.Task);
-
-            // https://github.com/aspnet/AspNetCore-Internal/issues/1521
-            // In more recent versions of Kestrel, we expect this to always be a TaskCanceledException,
-            // but without the changes in https://github.com/aspnet/KestrelHttpServer/pull/2844, this is flaky.
-            Assert.True(thrownEx is TaskCanceledException || thrownEx is IOException, $"{thrownEx} is neither a TaskCanceledException nor IOException.");
-
-            // The cancellation token for only the last request should be triggered.
-            var abortedRequestId = await registrationTcs.Task;
-            Assert.Equal(2, abortedRequestId);
-
-            Assert.Single(TestSink.Writes.Where(w => w.LoggerName == "Microsoft.AspNetCore.Server.Kestrel" &&
-                                                     w.EventId == applicationAbortedConnectionId));
-        }
-
-        [Theory]
-        [MemberData(nameof(ConnectionAdapterData))]
-        public async Task ServerCanAbortConnectionAfterUnobservedClose(ListenOptions listenOptions)
-        {
-            const int connectionPausedEventId = 4;
-            const int connectionFinSentEventId = 7;
-            const int maxRequestBufferSize = 4096;
-
-            var readCallbackUnwired = new TaskCompletionSource<object>(TaskCreationOptions.RunContinuationsAsynchronously);
-            var clientClosedConnection = new TaskCompletionSource<object>(TaskCreationOptions.RunContinuationsAsynchronously);
-            var serverClosedConnection = new TaskCompletionSource<object>(TaskCreationOptions.RunContinuationsAsynchronously);
-            var appFuncCompleted = new TaskCompletionSource<object>(TaskCreationOptions.RunContinuationsAsynchronously);
-
-            var mockLogger = new Mock<ILogger>();
-            mockLogger
-                .Setup(logger => logger.IsEnabled(It.IsAny<LogLevel>()))
-                .Returns(true);
-            mockLogger
-                .Setup(logger => logger.Log(It.IsAny<LogLevel>(), It.IsAny<EventId>(), It.IsAny<object>(), It.IsAny<Exception>(), It.IsAny<Func<object, Exception, string>>()))
-                .Callback<LogLevel, EventId, object, Exception, Func<object, Exception, string>>((logLevel, eventId, state, exception, formatter) =>
-                {
-                    if (eventId.Id == connectionPausedEventId)
-                    {
-                        readCallbackUnwired.TrySetResult(null);
-                    }
-                    else if (eventId.Id == connectionFinSentEventId)
-                    {
-                        serverClosedConnection.SetResult(null);
-                    }
-
-                    Logger.Log(logLevel, eventId, state, exception, formatter);
-                });
-
-            var mockLoggerFactory = new Mock<ILoggerFactory>();
-            mockLoggerFactory
-                .Setup(factory => factory.CreateLogger(It.IsAny<string>()))
-                .Returns(Logger);
-            mockLoggerFactory
-                .Setup(factory => factory.CreateLogger(It.IsIn("Microsoft.AspNetCore.Server.Kestrel.Transport.Libuv",
-                                                               "Microsoft.AspNetCore.Server.Kestrel.Transport.Sockets")))
-                .Returns(mockLogger.Object);
-
-            var mockKestrelTrace = new Mock<KestrelTrace>(Logger) { CallBase = true };
-            var testContext = new TestServiceContext(mockLoggerFactory.Object)
-            {
-                Log = mockKestrelTrace.Object,
-                ServerOptions =
-                {
-                    Limits =
-                    {
-                        MaxRequestBufferSize = maxRequestBufferSize,
-                        MaxRequestLineSize = maxRequestBufferSize,
-                        MaxRequestHeadersTotalSize = maxRequestBufferSize,
-                    }
-                }
-            };
-
-            var scratchBuffer = new byte[maxRequestBufferSize * 8];
-
-            using (var server = new TestServer(async context =>
-            {
-                await clientClosedConnection.Task;
-
-                context.Abort();
-
-                await serverClosedConnection.Task;
-
-                appFuncCompleted.SetResult(null);
-            }, testContext, listenOptions))
-            {
-                using (var connection = server.CreateConnection())
-                {
-                    await connection.Send(
-                        "POST / HTTP/1.1",
-                        "Host:",
-                        $"Content-Length: {scratchBuffer.Length}",
-                        "",
-                        "");
-
-                    var ignore = connection.Stream.WriteAsync(scratchBuffer, 0, scratchBuffer.Length);
-
-                    // Wait until the read callback is no longer hooked up so that the connection disconnect isn't observed.
-                    await readCallbackUnwired.Task.DefaultTimeout();
-                }
-
-                clientClosedConnection.SetResult(null);
-
-                await appFuncCompleted.Task.DefaultTimeout();
-            }
-
-            mockKestrelTrace.Verify(t => t.ConnectionStop(It.IsAny<string>()), Times.AtMostOnce());
-        }
-
-        [ConditionalTheory]
-        [OSSkipCondition(OperatingSystems.MacOSX, SkipReason = "macOS EPIPE vs. EPROTOTYPE bug https://github.com/aspnet/KestrelHttpServer/issues/2885")]
-        [MemberData(nameof(ConnectionAdapterData))]
-        public async Task AppCanHandleClientAbortingConnectionMidRequest(ListenOptions listenOptions)
-        {
-            var readTcs = new TaskCompletionSource<object>(TaskCreationOptions.RunContinuationsAsynchronously);
-            var appStartedTcs = new TaskCompletionSource<object>(TaskCreationOptions.RunContinuationsAsynchronously);
-
-            var mockKestrelTrace = new Mock<KestrelTrace>(Logger) { CallBase = true };
-            var testContext = new TestServiceContext()
-            {
-                Log = mockKestrelTrace.Object,
-            };
-
-            var scratchBuffer = new byte[4096];
-
-            using (var server = new TestServer(async context =>
-            {
-                appStartedTcs.SetResult(null);
-
-                try
-                {
-                    await context.Request.Body.CopyToAsync(Stream.Null);;
-                }
-                catch (Exception ex)
-                {
-                    readTcs.SetException(ex);
-                    throw;
-                }
-
-                readTcs.SetException(new Exception("This shouldn't be reached."));
-
-            }, testContext, listenOptions))
-            {
-                using (var connection = server.CreateConnection())
-                {
-                    await connection.Send(
-                        "POST / HTTP/1.1",
-                        "Host:",
-                        $"Content-Length: {scratchBuffer.Length * 2}",
-                        "",
-                        "");
-
-                    await appStartedTcs.Task.DefaultTimeout();
-
-                    await connection.Stream.WriteAsync(scratchBuffer, 0, scratchBuffer.Length);
-
-                    connection.Reset();
-                }
-
-                await Assert.ThrowsAnyAsync<IOException>(() => readTcs.Task).DefaultTimeout();
-            }
-
-            mockKestrelTrace.Verify(t => t.ConnectionStop(It.IsAny<string>()), Times.AtMostOnce());
-        }
-
-        [Theory]
-        [MemberData(nameof(ConnectionAdapterData))]
-        public async Task RequestHeadersAreResetOnEachRequest(ListenOptions listenOptions)
-        {
-            var testContext = new TestServiceContext(LoggerFactory);
-
-            IHeaderDictionary originalRequestHeaders = null;
-            var firstRequest = true;
-
-            using (var server = new TestServer(httpContext =>
-            {
-                var requestFeature = httpContext.Features.Get<IHttpRequestFeature>();
-
-                if (firstRequest)
-                {
-                    originalRequestHeaders = requestFeature.Headers;
-                    requestFeature.Headers = new HttpRequestHeaders();
-                    firstRequest = false;
-                }
-                else
-                {
-                    Assert.Same(originalRequestHeaders, requestFeature.Headers);
-                }
-
-                return Task.CompletedTask;
-            }, testContext, listenOptions))
-            {
-                using (var connection = server.CreateConnection())
-                {
-                    await connection.Send(
-                        "GET / HTTP/1.1",
-                        "Host:",
-                        "",
-                        "GET / HTTP/1.1",
-                        "Host:",
-                        "",
-                        "");
-                    await connection.ReceiveEnd(
-                        "HTTP/1.1 200 OK",
-                        $"Date: {testContext.DateHeaderValue}",
-                        "Content-Length: 0",
-                        "",
-                        "HTTP/1.1 200 OK",
-                        $"Date: {testContext.DateHeaderValue}",
-                        "Content-Length: 0",
-                        "",
-                        "");
-                }
-            }
-        }
-
-        [Theory]
-        [MemberData(nameof(ConnectionAdapterData))]
-        public async Task UpgradeRequestIsNotKeptAliveOrChunked(ListenOptions listenOptions)
-        {
-            const string message = "Hello World";
-
-            var testContext = new TestServiceContext(LoggerFactory);
-
-            using (var server = new TestServer(async context =>
-            {
-                var upgradeFeature = context.Features.Get<IHttpUpgradeFeature>();
-                var duplexStream = await upgradeFeature.UpgradeAsync();
-
-                var buffer = new byte[message.Length];
-                var read = 0;
-                while (read < message.Length)
-                {
-                    read += await duplexStream.ReadAsync(buffer, read, buffer.Length - read).DefaultTimeout();
-                }
-
-                await duplexStream.WriteAsync(buffer, 0, read);
-            }, testContext, listenOptions))
-            {
-                using (var connection = server.CreateConnection())
-                {
-                    await connection.Send(
-                        "GET / HTTP/1.1",
-                        "Host:",
-                        "Connection: Upgrade",
-                        "",
-                        message);
-                    await connection.ReceiveForcedEnd(
-                        "HTTP/1.1 101 Switching Protocols",
-                        "Connection: Upgrade",
-                        $"Date: {testContext.DateHeaderValue}",
-                        "",
-                        message);
-                }
-            }
-        }
-
-        [Fact]
-        public async Task HeadersAndStreamsAreReusedAcrossRequests()
-        {
-            var testContext = new TestServiceContext(LoggerFactory);
-            var streamCount = 0;
-            var requestHeadersCount = 0;
-            var responseHeadersCount = 0;
-            var loopCount = 20;
-            Stream lastStream = null;
-            IHeaderDictionary lastRequestHeaders = null;
-            IHeaderDictionary lastResponseHeaders = null;
-
-            using (var server = new TestServer(async context =>
-            {
-                if (context.Request.Body != lastStream)
-                {
-                    lastStream = context.Request.Body;
-                    streamCount++;
-                }
-                if (context.Request.Headers != lastRequestHeaders)
-                {
-                    lastRequestHeaders = context.Request.Headers;
-                    requestHeadersCount++;
-                }
-                if (context.Response.Headers != lastResponseHeaders)
-                {
-                    lastResponseHeaders = context.Response.Headers;
-                    responseHeadersCount++;
-                }
-
-                var ms = new MemoryStream();
-                await context.Request.Body.CopyToAsync(ms);
-                var request = ms.ToArray();
-
-                context.Response.ContentLength = request.Length;
-
-                await context.Response.Body.WriteAsync(request, 0, request.Length);
-            }, testContext))
-            {
-                using (var connection = server.CreateConnection())
-                {
-                    var requestData =
-                        Enumerable.Repeat("GET / HTTP/1.1\r\nHost:\r\n", loopCount)
-                            .Concat(new[] { "GET / HTTP/1.1\r\nHost:\r\nContent-Length: 7\r\nConnection: close\r\n\r\nGoodbye" });
-
-                    var response = string.Join("\r\n", new string[] {
-                        "HTTP/1.1 200 OK",
-                        $"Date: {testContext.DateHeaderValue}",
-                        "Content-Length: 0",
-                        ""});
-
-                    var lastResponse = string.Join("\r\n", new string[]
->>>>>>> b0790414
                     {
                         MaxRequestBufferSize = maxRequestBufferSize,
                         MaxRequestLineSize = maxRequestBufferSize,
