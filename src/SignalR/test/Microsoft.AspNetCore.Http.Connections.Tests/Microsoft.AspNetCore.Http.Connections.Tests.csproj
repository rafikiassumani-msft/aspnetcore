﻿<Project Sdk="Microsoft.NET.Sdk">

  <PropertyGroup>
    <TargetFrameworks>$(StandardTestTfms)</TargetFrameworks>
    <RuntimeIdentifier Condition="'$(TargetFramework)' == 'net461'">win7-x86</RuntimeIdentifier>
  </PropertyGroup>

  <ItemGroup>
<<<<<<< HEAD
    <Compile Include="..\..\..\Shared\Buffers.Testing\**\*.cs" />
=======
    <Compile Include="$(SharedSourceRoot)Buffers.Testing\**\*.cs" />
>>>>>>> df3e4b98
    <Content Include="..\xunit.runner.json" Link="xunit.runner.json">
      <CopyToOutputDirectory>PreserveNewest</CopyToOutputDirectory>
    </Content>
  </ItemGroup>

  <ItemGroup>
    <ProjectReference Include="..\..\src\Microsoft.AspNetCore.Http.Connections\Microsoft.AspNetCore.Http.Connections.csproj" />
    <ProjectReference Include="..\Microsoft.AspNetCore.SignalR.Tests.Utils\Microsoft.AspNetCore.SignalR.Tests.Utils.csproj" />
  </ItemGroup>

  <ItemGroup>
    <PackageReference Include="Microsoft.AspNetCore.Authentication.Core" Version="$(MicrosoftAspNetCoreAuthenticationCorePackageVersion)" />
    <PackageReference Include="Microsoft.AspNetCore.Http" Version="$(MicrosoftAspNetCoreHttpPackageVersion)" />
    <PackageReference Include="Newtonsoft.Json" Version="$(NewtonsoftJsonPackageVersion)" />
  </ItemGroup>

</Project><|MERGE_RESOLUTION|>--- conflicted
+++ resolved
@@ -6,11 +6,7 @@
   </PropertyGroup>
 
   <ItemGroup>
-<<<<<<< HEAD
-    <Compile Include="..\..\..\Shared\Buffers.Testing\**\*.cs" />
-=======
     <Compile Include="$(SharedSourceRoot)Buffers.Testing\**\*.cs" />
->>>>>>> df3e4b98
     <Content Include="..\xunit.runner.json" Link="xunit.runner.json">
       <CopyToOutputDirectory>PreserveNewest</CopyToOutputDirectory>
     </Content>
