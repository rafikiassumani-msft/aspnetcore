#!/usr/bin/env pwsh
#requires -version 4

Set-StrictMode -Version 2
$ErrorActionPreference = 'Stop'

function Test-Template($templateName, $templateArgs, $templateNupkg, $isSPA) {
    $tmpDir = "$PSScriptRoot/$templateName"
    Remove-Item -Path $tmpDir -Recurse -ErrorAction Ignore
    Push-Location ..
    try {
        dotnet pack
    }
    finally {
        Pop-Location
    }

    Run-DotnetNew "--install", "$PSScriptRoot/../../../artifacts/packages/Debug/Shipping/$templateNupkg"

    New-Item -ErrorAction Ignore -Path $tmpDir -ItemType Directory
    Push-Location $tmpDir
    try {
        Run-DotnetNew $templateArgs, "--no-restore"

        if ($templateArgs -match 'F#') {
            $extension = "fsproj"
        }
        else {
            $extension = "csproj"
        }

        $proj = "$tmpDir/$templateName.$extension"
        $projContent = Get-Content -Path $proj -Raw
        $projContent = $projContent -replace ('<Project Sdk="Microsoft.NET.Sdk.Web">', "<Project Sdk=""Microsoft.NET.Sdk.Web"">
  <Import Project=""$PSScriptRoot/../test/bin/Debug/net6.0/TestTemplates/Directory.Build.props"" />
<<<<<<< HEAD
  <Import Project=""$PSScriptRoot/../test/bin/Debug/net6.0/TestTemplates/Directory.Build.targets"" />
=======
>>>>>>> 0b6136c1
  <PropertyGroup>
    <DisablePackageReferenceRestrictions>true</DisablePackageReferenceRestrictions>
  </PropertyGroup>")
        $projContent | Set-Content $proj
        dotnet.exe ef migrations add mvc
        dotnet.exe publish --configuration Release
        Set-Location .\bin\Release\net6.0\publish
        Invoke-Expression "./$templateName.exe"
    }
    finally {
        Pop-Location
    }
}

function Run-DotnetNew($arguments) {
    $expression = "dotnet new $arguments"
    Invoke-Expression $expression
}<|MERGE_RESOLUTION|>--- conflicted
+++ resolved
@@ -32,11 +32,7 @@
         $proj = "$tmpDir/$templateName.$extension"
         $projContent = Get-Content -Path $proj -Raw
         $projContent = $projContent -replace ('<Project Sdk="Microsoft.NET.Sdk.Web">', "<Project Sdk=""Microsoft.NET.Sdk.Web"">
-  <Import Project=""$PSScriptRoot/../test/bin/Debug/net6.0/TestTemplates/Directory.Build.props"" />
-<<<<<<< HEAD
   <Import Project=""$PSScriptRoot/../test/bin/Debug/net6.0/TestTemplates/Directory.Build.targets"" />
-=======
->>>>>>> 0b6136c1
   <PropertyGroup>
     <DisablePackageReferenceRestrictions>true</DisablePackageReferenceRestrictions>
   </PropertyGroup>")
